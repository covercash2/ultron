use std::sync::Arc;

use log::*;

use chrono::{DateTime, Utc};

use serenity::model::channel::Reaction;
use serenity::model::id::UserId;
use serenity::{
    async_trait,
    model::{channel::Message as DiscordMessage, gateway::Ready},
    prelude::*,
};

use tokio::sync::Mutex;

use crate::chat::{
    Channel as ChatChannel, Message as ChatMessage, Server as ChatServer, User as ChatUser,
};
use crate::coins::{Receipt, Transaction, TransactionSender, TransactionStatus};
use crate::commands::{self, Command};
use crate::error::{Error, Result};
use crate::gambling::Prize;
use crate::gambling::{Error as GambleError, GambleOutput, State as GambleState};

mod messages;

/// Run the main thread for the chat client.
pub async fn run<S: AsRef<str>>(handler: Handler, token: S) -> Result<()> {
    let mut client = Client::builder(&token)
        .event_handler(handler)
        .await
        .expect("unable to create client");

    client.start().await.map_err(Error::from)
}

#[derive(Debug)]
pub enum Output {
    Say(String),
    DailyResponse,
    BadDailyResponse {
        next_epoch: DateTime<Utc>,
    },
    TransferSuccess {
        to_user: u64,
        to_balance: i64,
        from_user: u64,
        from_balance: i64,
        amount: i64,
    },
    Gamble(GambleOutput),
    BetTooHigh {
        amount: i64,
        player_balance: i64,
    },
    Help,
}

impl From<String> for Output {
    fn from(s: String) -> Output {
        Output::Say(s)
    }
}

impl From<DiscordMessage> for ChatMessage {
    fn from(discord_message: DiscordMessage) -> Self {
        let content: String = discord_message.content;
        let user: ChatUser = (*discord_message.author.id.as_u64()).into();
        let channel: ChatChannel = (*discord_message.channel_id.as_u64()).into();
        let server: ChatServer = discord_message
            .guild_id
            .map(|id| *id.as_u64())
            .unwrap_or(0)
            .into();
        let timestamp = discord_message.timestamp;
        let mentions = discord_message
            .mentions
            .iter()
            .map(|user| *user.id.as_u64())
            .map(ChatUser::from)
            .collect();

        ChatMessage {
            content,
            user,
            channel,
            server,
            timestamp,
            mentions,
        }
    }
}

/// This struct is the main handler for the [`serenity`] Discord API crate.
/// It communicates with the bank thread though the `transaction_sender` and
/// `receipt_receiver` [`tokio::sync::mpsc`] channels.
/// The `receipt_receiver` needs to be wrapped in a `Mutex` since [`Receiver`]s are not
/// thread-safe; additionally, automatic reference counting ([`Arc`]) is used to get
/// a mutable reference behind an immutable `Handler`.
pub struct Handler {
    /// ultron's user id
    user_id: Arc<Mutex<Option<UserId>>>,
    transaction_sender: TransactionSender,
}

impl Handler {
    pub fn new(transaction_sender: TransactionSender) -> Handler {
        let user_id = Default::default();
        Handler {
            user_id,
            transaction_sender,
        }
    }

    async fn ultron_id(&self) -> Result<u64> {
        if let Some(id) = self.user_id.lock().await.as_ref() {
            Ok(*id.as_u64())
        } else {
            Err(Error::ServerState("ultron's id is not loaded".to_owned()))
        }
    }

    async fn get_user_balance(&self, server_id: u64, user_id: u64) -> Result<i64> {
        let transaction = Transaction::GetUserBalance { server_id, user_id };

        let receipt = self.send_transaction(transaction).await?;

        if let TransactionStatus::Complete = receipt.status {
            receipt
                .iter()
                .find_map(|(id, balance)| if id == &user_id { Some(*balance) } else { None })
                .ok_or(Error::ReceiptProcess(format!(
                    "no balance found for user: {:?}",
                    receipt
                )))
        } else {
            Err(Error::TransactionFailed(
                "error getting user balance from bank".to_owned(),
            ))
        }
    }

    /// Send a transaction to the bank thread.
    /// Returns output to say in chat.
    pub async fn send_transaction(&self, transaction: Transaction) -> Result<Receipt> {
        self.transaction_sender.send_transaction(transaction).await
    }

    /// Process the command, performing any necessary IO operations
    pub async fn process_command(
        &self,
        server_id: u64,
        context: &Context,
        command: Command,
    ) -> Result<Option<Output>> {
        match command {
            Command::Help => Ok(Some(Output::Help)),
            Command::Ping => Ok(Some(Output::Say(commands::PING.to_owned()))),
            Command::About => Ok(Some(Output::Say(commands::ABOUT.to_owned()))),
            Command::Coin(transaction) => {
                let receipt = self.send_transaction(transaction).await?;
                self.process_receipt(context, receipt, server_id).await
            }
            Command::Gamble(gamble) => {
                // gamble
                // .play()
                // .map(|gamble_output| Some(Output::Gamble(gamble_output)))
                //     .map_err(Into::into)

                let ultron_id = self.ultron_id().await?;
                let user_id = gamble.player_id;

<<<<<<< HEAD
                let player_balance = self.get_user_balance(channel_id, user_id).await?;
		let amount = match gamble.prize {
		    Prize::Coins(n) => n,
		    Prize::AllCoins => player_balance,
		};
=======
                let player_balance = self.get_user_balance(server_id, user_id).await?;
                let amount = gamble.amount;
>>>>>>> d8e0e131

                if player_balance < amount {
                    // error
                    return Ok(Some(Output::BetTooHigh {
                        player_balance,
                        amount,
                    }));
                }

                let gamble_output = gamble.play()?;

                match &gamble_output {
                    GambleOutput::DiceRoll {
                        player_id,
                        prize,
                        state,
                        ..
                    } => {
			let amount = match prize {
			    Prize::Coins(n) => *n,
			    Prize::AllCoins => player_balance,
			};
                        match state {
                            GambleState::Win => {
                                let from_user = ultron_id;
                                let to_user = *player_id;
                                let transaction = Transaction::Transfer {
                                    server_id,
                                    from_user,
                                    to_user,
                                    amount,
                                };

                                let receipt = self.send_transaction(transaction).await?;
                                match receipt.status {
                                    TransactionStatus::Complete => {
                                        Ok(Some(Output::Gamble(gamble_output)))
                                    }
                                    _ => Err(Error::ReceiptProcess(format!(
                                        "invalid transaction status: {:?}",
                                        receipt
                                    ))),
                                }
                            }
                            GambleState::Lose => {
                                let from_user = *player_id;
                                let to_user = ultron_id;
                                let transaction = Transaction::Transfer {
                                    server_id,
                                    from_user,
                                    to_user,
                                    amount,
                                };

                                let receipt = self.send_transaction(transaction).await?;
                                match receipt.status {
                                    TransactionStatus::Complete => {
                                        Ok(Some(Output::Gamble(gamble_output)))
                                    }
                                    _ => Err(Error::ReceiptProcess(format!(
                                        "invalid transaction status: {:?}",
                                        receipt
                                    ))),
                                }
                            }
                            GambleState::Draw => {
                                // no transaction necessary
                                Ok(Some(Output::Gamble(gamble_output)))
                            }
                            GambleState::Waiting => {
                                // invalid state
                                Err(Error::GambleError(GambleError::InvalidState(state.clone())))
                            }
                        }
                    }
                }
            }
            Command::None => Ok(None),
        }
    }

    pub async fn process_receipt(
        &self,
        context: &Context,
        mut receipt: Receipt,
        server_id: u64,
    ) -> Result<Option<Output>> {
        match receipt.transaction {
            Transaction::GetAllBalances(_server_id) => {
                if receipt.account_results.is_empty() {
                    return Ok(Some(Output::Say(
                        "Coin transactions have yet to occur on this channel".to_owned(),
                    )));
                }

                receipt
                    .account_results
                    .sort_by(|(_, amount0), (_, amount1)| amount1.cmp(amount0));
                let mut output = String::new();
                for (id, amount) in receipt.iter().take(10) {
                    let user_id: UserId = (*id).into();
                    let user = user_id.to_user(&context.http).await?;
                    let name = user
                        .nick_in(&context.http, server_id)
                        .await
                        .unwrap_or(user.name);
                    output.push_str(&format!("`{:04}`🪙\t{}\n", amount, name));
                }
                Ok(Some(output.into()))
            }
            Transaction::Transfer {
                from_user,
                to_user,
                amount,
                ..
            } => {
                debug!("transfer complete");

                let to_balance = *receipt
                    .account_results
                    .iter()
                    .find(|(user_id, _balance)| user_id == &to_user)
                    .map(|(_user_id, balance)| balance)
                    .ok_or(Error::ReceiptProcess(
                        "unable to find sender account in transaction receipt".to_owned(),
                    ))?;
                let from_balance = *receipt
                    .account_results
                    .iter()
                    .find(|(user_id, _balance)| user_id == &from_user)
                    .map(|(_user_id, balance)| balance)
                    .ok_or(Error::ReceiptProcess(
                        "unable to find receiver account in transaction receipt".to_owned(),
                    ))?;

                Ok(Some(Output::TransferSuccess {
                    to_user,
                    to_balance,
                    from_user,
                    from_balance,
                    amount,
                }))
            }
            Transaction::Tip { .. } => {
                match receipt.status {
                    TransactionStatus::Complete => {
                        debug!("tip complete");
                        Ok(None)
                    }
                    TransactionStatus::SelfTip => {
                        // TODO chastize
                        Err(Error::TransactionFailed(format!(
                            "user tried to tip themselves: {:?}",
                            receipt
                        )))
                    }
                    _ => Err(Error::TransactionFailed(format!(
                        "unexpected transaction status: {:?}",
                        receipt
                    ))),
                }
            }
            Transaction::Untip { .. } => match receipt.status {
                TransactionStatus::Complete => {
                    debug!("untip complete");
                    Ok(None)
                }
                _ => Err(Error::TransactionFailed(format!(
                    "unexpected transaction status: {:?}",
                    receipt
                ))),
            },
            Transaction::Daily { .. } => {
                match receipt.status {
                    TransactionStatus::Complete => {
                        debug!("daily complete");
                        Ok(Some(Output::DailyResponse))
                    }
                    TransactionStatus::BadDailyRequest { next_epoch } => {
                        // bad daily request
                        info!("bad daily request: {:?}", receipt);
                        // TODO chastize
                        Ok(Some(Output::BadDailyResponse { next_epoch }))
                    }
                    _ => Err(Error::TransactionFailed(format!(
                        "unexpected transaction status: {:?}",
                        receipt
                    ))),
                }
            }
            Transaction::GetUserBalance { .. } => {
                // TODO raw balance query response
                Err(Error::ReceiptProcess(
                    "no message implementation ready for user balance".to_owned(),
                ))
            }
        }
    }
}

#[async_trait]
impl EventHandler for Handler {
    async fn message(&self, ctx: Context, msg: DiscordMessage) {
        let discord_channel = msg.channel_id.clone();
        let message: ChatMessage = msg.into();

        debug!("chat message: {:?}", message);

        match self.ultron_id().await {
            Ok(user_id) => {
                if &message.user.id == &user_id {
                    debug!("ignoring message sent by ultron");
                    return;
                }
            }
            Err(err) => {
                error!("could not get ultron's id: {:?}", err);
            }
        }

        let command = match Command::parse_message(&message).await {
            Ok(Command::None) => {
                debug!("no command parsed: {:?}", message.content);
                return;
            }
            Ok(command) => command,
            Err(err) => {
                warn!("unable to parse command: {:?}", err);
                return;
            }
        };

        let output = match self.process_command(message.server.id, &ctx, command).await {
            Ok(Some(output)) => output,
            Ok(None) => {
                debug!("command finished with no output");
                return;
            }
            Err(err) => {
                error!("unable to process command: {:?}", err);
                return;
            }
        };

        match output {
            Output::Say(string) => {
                debug!("sending string to discord: {}", string);
                if let Err(err) = messages::say(discord_channel, &ctx.http, string).await {
                    error!("error sending message: {:?}", err);
                }
            }
            Output::Help => {
                debug!("sending help message to discord");
                if let Err(err) = messages::help_message(discord_channel, &ctx.http).await {
                    error!("error sending help message: {:?}", err);
                }
            }
            Output::BadDailyResponse { next_epoch } => {
                debug!(
                    "responding to bad daily request: next epoch -- {:?}",
                    next_epoch
                );
                if let Err(err) =
                    messages::bad_daily_response(discord_channel, &ctx.http, next_epoch).await
                {
                    error!("error sending bad daily response message: {:?}", err);
                }
            }
            Output::DailyResponse => {
                debug!("responding to daily request");
                if let Err(err) = messages::daily_response(discord_channel, &ctx.http).await {
                    error!("error sending daily confirmation message: {:?}", err);
                }
            }
            Output::TransferSuccess {
                to_user,
                to_balance,
                from_user,
                from_balance,
                amount,
            } => {
                debug!("responding to successful coin transfer");

                if let Err(err) = messages::transfer_success(
                    discord_channel,
                    &ctx.http,
                    from_user,
                    from_balance,
                    to_user,
                    to_balance,
                    amount,
                )
                .await
                {
                    error!("error sending transfer success message: {:?}", err);
                }
            }
            Output::Gamble(gamble_output) => {
                debug!("responding to gamble");

                let player_balance = match self
                    .get_user_balance(message.server.id, message.user.id)
                    .await
                {
                    Ok(balance) => balance,
                    Err(err) => {
                        error!(
                            "error retrieving user balance after gamble finished: {:?}",
                            err
                        );
                        return;
                    }
                };

                if let Err(err) = messages::gamble_output(
                    discord_channel,
                    &ctx.http,
                    player_balance,
                    gamble_output,
                )
                .await
                {
                    error!("error sending gamble output: {:?}", err);
                }
            }
            Output::BetTooHigh {
                amount,
                player_balance,
            } => {
                if let Err(err) =
                    messages::bet_too_high(discord_channel, &ctx.http, player_balance, amount).await
                {
                    error!("error sending 'bet too high' message: {:?}", err);
                }
            }
        }
    }

    async fn reaction_add(&self, ctx: Context, reaction: Reaction) {
        let server_id = *reaction.guild_id.expect("unable to get guild id").as_u64();

        let command = match Command::parse_reaction(&ctx, &reaction).await {
            Ok(command) => command,
            Err(err) => {
                warn!("unable to parse reaction: {:?}", err);
                return;
            }
        };

        // no reacts need output right now
        let output = match self.process_command(server_id, &ctx, command).await {
            Ok(Some(output)) => output,
            Ok(None) => {
                debug!("command finished with no output");
                return;
            }
            Err(err) => {
                error!("unable to process command: {:?}", err);
                return;
            }
        };

        info!("react output: {:?}", output);
    }

    async fn reaction_remove(&self, context: Context, reaction: Reaction) {
	let server_id = *reaction.guild_id.expect("unable to get guild id").as_u64();

        let command = match Command::parse_reaction(&context, &reaction).await {
            Ok(Command::Coin(Transaction::Tip {
                server_id,
                to_user,
                from_user,
            })) => {
                let transaction = Transaction::Untip {
                    server_id,
                    to_user,
                    from_user,
                };
                Command::Coin(transaction)
            }
            Ok(command) => {
                error!("unexpectedly parsed reaction remove command: {:?}", command);
                return;
            }
            Err(err) => {
                debug!("unable to parse reaction: {:?}", err);
                return;
            }
        };

        let _output = match self
            .process_command(
		server_id,
                &context,
                command,
            )
            .await
        {
            Ok(receipt) => receipt,
            Err(err) => {
                error!("unable to process command: {:?}", err);
                return;
            }
        };
    }

    async fn ready(&self, _: Context, ready: Ready) {
        // set user id for ultron
        self.user_id.lock().await.replace(ready.user.id);
        info!("{} is connected!", ready.user.name);
    }
}<|MERGE_RESOLUTION|>--- conflicted
+++ resolved
@@ -171,16 +171,11 @@
                 let ultron_id = self.ultron_id().await?;
                 let user_id = gamble.player_id;
 
-<<<<<<< HEAD
-                let player_balance = self.get_user_balance(channel_id, user_id).await?;
+                let player_balance = self.get_user_balance(server_id, user_id).await?;
 		let amount = match gamble.prize {
 		    Prize::Coins(n) => n,
 		    Prize::AllCoins => player_balance,
 		};
-=======
-                let player_balance = self.get_user_balance(server_id, user_id).await?;
-                let amount = gamble.amount;
->>>>>>> d8e0e131
 
                 if player_balance < amount {
                     // error
