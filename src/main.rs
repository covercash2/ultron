#![feature(async_closure)]
use log::error;
use pretty_env_logger;

use tokio::sync::mpsc::{channel, Receiver, Sender};

mod coins;
mod commands;
mod error;

mod discord;

mod tokens;

use coins::{bank_loop, Bank, Receipt, Transaction};
use discord::Handler;
use tokens::load_token;

#[tokio::main]
async fn main() {
    pretty_env_logger::init();

<<<<<<< HEAD
    // TODO remove or do something with this
    //let github_token = load_token(tokens::GITHUB_TOKEN).expect("unable to load github token");
    let discord_token = load_token(tokens::DISCORD_TOKEN).expect("unable to load discord token");

    if let Err(err) = discord::run(discord_token).await {
=======
    let discord_token = load_token(tokens::DISCORD_TOKEN).expect("unable to load discord token");

    let (transaction_sender, transaction_receiver): (Sender<Transaction>, Receiver<Transaction>) =
        channel(100);
    let (receipt_sender, receipt_receiver): (Sender<Receipt>, Receiver<Receipt>) = channel(100);

    let event_handler = Handler::new(transaction_sender, receipt_receiver);

    let bank = Bank::load().await.expect("unable to load bank file");

    let _bank_thread = tokio::task::spawn(bank_loop(bank, transaction_receiver, receipt_sender));

    if let Err(err) = discord::run(event_handler, discord_token).await {
>>>>>>> 9fac24c4
        error!("error running discord client: {:?}", err);
    }
}<|MERGE_RESOLUTION|>--- conflicted
+++ resolved
@@ -20,13 +20,6 @@
 async fn main() {
     pretty_env_logger::init();
 
-<<<<<<< HEAD
-    // TODO remove or do something with this
-    //let github_token = load_token(tokens::GITHUB_TOKEN).expect("unable to load github token");
-    let discord_token = load_token(tokens::DISCORD_TOKEN).expect("unable to load discord token");
-
-    if let Err(err) = discord::run(discord_token).await {
-=======
     let discord_token = load_token(tokens::DISCORD_TOKEN).expect("unable to load discord token");
 
     let (transaction_sender, transaction_receiver): (Sender<Transaction>, Receiver<Transaction>) =
@@ -40,7 +33,6 @@
     let _bank_thread = tokio::task::spawn(bank_loop(bank, transaction_receiver, receipt_sender));
 
     if let Err(err) = discord::run(event_handler, discord_token).await {
->>>>>>> 9fac24c4
         error!("error running discord client: {:?}", err);
     }
 }